
  

# BigBlueButton Exporter

  

Server-side version of the script that enables users to download BigBlueButton 2.3 recordings as a single video file.

  

## What's supported?

  

✅ Annotations <br  />

✅ Chat <br  />

✅ Cursor <br  />

✅ Polls <br  />

✅ Screen shares <br  />

✅ Slides<br  />

✅ Text <br  />

✅ Webcams <br  />

✅ Zooms <br  />

  

![BigBlueButton recording exporter](/demo/export_example.png)

  

## Server-Side Usage

Begin by installing Loofah on your BigBlueButton server: `gem install loofah`

Place the file `export_presentation.rb` in the `/usr/local/bigbluebutton/core/scripts/post_publish` directory with executable rights.
  
Do the same for the file `lib/interval_tree.rb`, moving it to `/usr/local/bigbluebutton/core/lib/recordandplayback`.

After a session is over and the presentation is processed, the script will begin to export the recording as a single video file. It can be accessed and downloaded at https://`your.bbb.hostname`/presentation/`meeting-id`/meeting.mp4 once rendering completes.

The meeting's ID is the alphanumeric string following the 2.3 in the recording's URL.

Existing recordings can be rebuilt to run the exporting scripts automatically again:

    ./export_presentation.rb -m <meeting_id>

To re-render all existing recordings, run

    bbb-record --rebuildall

If you do not have access to a BBB server, check out the branch 'client-side'.

To add a download button to Greenlight's UI, change  [these](https://github.com/danielpetri1/greenlight/commit/72c2165e4a504aa40e116a83864de36dea540b65)  files.

### Requirements

  

FFmpeg compiled with `--enable-librsvg` and `--enable-libx264`  <br  />

Ruby with the Nokogiri and Loofah gems installed <br  />

<<<<<<< HEAD
  

### Rendering options

If your server runs BBB 2.2 or earlier, it is advised to set the flag `REMOVE_REDUNDANT_SHAPES` to **true** in `render_whiteboard.rb`. This will ensure the live whiteboard feature is still supported, require less storage space and increase rendering speeds.

Less data can be written on the disk by turning `SVGZ_COMPRESSION` on.

To make rendering faster and less resource-intensive, download FFMpeg's source code and replace the file `ffmpeg/libavcodec/librsvgdec.c` with the one in this directory. After FFmpeg is compiled and installed, enable `FFMPEG_REFERENCE_SUPPORT` in `render_whiteboard.rb`.
=======
###  Rendering options 
If your server runs BBB 2.2 or earlier, it is advised to set the flag `REMOVE_REDUNDANT_SHAPES` to **true** in `export_presentation.rb`. This will ensure the live whiteboard feature is still supported, require less storage space and increase rendering speeds.

Less data can be written on the disk by turning `SVGZ_COMPRESSION` on.

To make rendering faster and less resource-intensive, download FFMpeg's source code and replace the file `ffmpeg/libavcodec/librsvgdec.c` with the one in this directory. After compiling and installing FFMpeg, enable `FFMPEG_REFERENCE_SUPPORT` in `export_presentation.rb` .
>>>>>>> a9df95b6

The video output quality can be controlled with the `CONSTANT_RATE_FACTOR`.

### Get in touch

If this code helped you or you encountered any problems, please do get in touch! Since this script is being actively developed for my bachelor's Thesis at the Technical University of Munich, feedback is more than welcomed. It will be provided here as documentation.<|MERGE_RESOLUTION|>--- conflicted
+++ resolved
@@ -14,6 +14,10 @@
   
 
 ✅ Annotations <br  />
+
+✅ Captions <br  />
+
+✅ Chapters <br  />
 
 ✅ Chat <br  />
 
@@ -39,8 +43,6 @@
 
 ## Server-Side Usage
 
-Begin by installing Loofah on your BigBlueButton server: `gem install loofah`
-
 Place the file `export_presentation.rb` in the `/usr/local/bigbluebutton/core/scripts/post_publish` directory with executable rights.
   
 Do the same for the file `lib/interval_tree.rb`, moving it to `/usr/local/bigbluebutton/core/lib/recordandplayback`.
@@ -49,7 +51,7 @@
 
 The meeting's ID is the alphanumeric string following the 2.3 in the recording's URL.
 
-Existing recordings can be rebuilt to run the exporting scripts automatically again:
+Existing recordings can be re-rendered by running the exporting script on an individual basis:
 
     ./export_presentation.rb -m <meeting_id>
 
@@ -63,30 +65,14 @@
 
 ### Requirements
 
-  
+Root access to a BBB 2.3 server.
 
-FFmpeg compiled with `--enable-librsvg` and `--enable-libx264`  <br  />
-
-Ruby with the Nokogiri and Loofah gems installed <br  />
-
-<<<<<<< HEAD
-  
-
-### Rendering options
-
-If your server runs BBB 2.2 or earlier, it is advised to set the flag `REMOVE_REDUNDANT_SHAPES` to **true** in `render_whiteboard.rb`. This will ensure the live whiteboard feature is still supported, require less storage space and increase rendering speeds.
-
-Less data can be written on the disk by turning `SVGZ_COMPRESSION` on.
-
-To make rendering faster and less resource-intensive, download FFMpeg's source code and replace the file `ffmpeg/libavcodec/librsvgdec.c` with the one in this directory. After FFmpeg is compiled and installed, enable `FFMPEG_REFERENCE_SUPPORT` in `render_whiteboard.rb`.
-=======
 ###  Rendering options 
-If your server runs BBB 2.2 or earlier, it is advised to set the flag `REMOVE_REDUNDANT_SHAPES` to **true** in `export_presentation.rb`. This will ensure the live whiteboard feature is still supported, require less storage space and increase rendering speeds.
+If your server supports animated strokes on the whiteboard, set the flag `REMOVE_REDUNDANT_SHAPES` to **true** in `export_presentation.rb`.
 
 Less data can be written on the disk by turning `SVGZ_COMPRESSION` on.
 
 To make rendering faster and less resource-intensive, download FFMpeg's source code and replace the file `ffmpeg/libavcodec/librsvgdec.c` with the one in this directory. After compiling and installing FFMpeg, enable `FFMPEG_REFERENCE_SUPPORT` in `export_presentation.rb` .
->>>>>>> a9df95b6
 
 The video output quality can be controlled with the `CONSTANT_RATE_FACTOR`.
 
